<<<<<<< HEAD
from typing import List, Callable, Any, Union, TYPE_CHECKING
=======
from typing import TYPE_CHECKING, Any, Callable, List, TypeVar
>>>>>>> d245b307

import ray
from ray.util.annotations import DeveloperAPI

if TYPE_CHECKING:
<<<<<<< HEAD
    from ray.actor import ActorHandle
    from ray.types import ObjectRef
=======
    import ray.actor

V = TypeVar("V")
>>>>>>> d245b307


@DeveloperAPI
class ActorPool:
    """Utility class to operate on a fixed pool of actors.

    Arguments:
        actors: List of Ray actor handles to use in this pool.

    Examples:
        .. testcode::

            import ray
            from ray.util.actor_pool import ActorPool

            @ray.remote
            class Actor:
                def double(self, v):
                    return 2 * v

            a1, a2 = Actor.remote(), Actor.remote()
            pool = ActorPool([a1, a2])
            print(list(pool.map(lambda a, v: a.double.remote(v),
                                [1, 2, 3, 4])))

        .. testoutput::

            [2, 4, 6, 8]
    """

    def __init__(self, actors: list):
        from ray._private.usage.usage_lib import record_library_usage

        record_library_usage("util.ActorPool")

        # actors to be used
        self._idle_actors = list(actors)

        # get actor from future
        self._future_to_actor = {}

        # get future from index
        self._index_to_future = {}

        # next task to do
        self._next_task_index = 0

        # next task to return
        self._next_return_index = 0

        # next work depending when actors free
        self._pending_submits = []

<<<<<<< HEAD
    def map(self, fn: Callable[["ActorHandle", Any], "ObjectRef"], values: List[Any]):
=======
    def map(self, fn: Callable[["ray.actor.ActorHandle", V], Any], values: List[V]):
>>>>>>> d245b307
        """Apply the given function in parallel over the actors and values.

        This returns an ordered iterator that will return results of the map
        as they finish. Note that you must iterate over the iterator to force
        the computation to finish.

        Arguments:
            fn: Function that takes (actor, value) as argument and
                returns an ObjectRef computing the result over the value. The
                actor will be considered busy until the ObjectRef completes.
            values: List of values that fn(actor, value) should be
                applied to.

        Returns:
            Iterator over results from applying fn to the actors and values.

        Examples:
            .. testcode::

                import ray
                from ray.util.actor_pool import ActorPool

                @ray.remote
                class Actor:
                    def double(self, v):
                        return 2 * v

                a1, a2 = Actor.remote(), Actor.remote()
                pool = ActorPool([a1, a2])
                print(list(pool.map(lambda a, v: a.double.remote(v),
                                    [1, 2, 3, 4])))

            .. testoutput::

                [2, 4, 6, 8]
        """
        # Ignore/Cancel all the previous submissions
        # by calling `has_next` and `gen_next` repeteadly.
        while self.has_next():
            try:
                self.get_next(timeout=0, ignore_if_timedout=True)
            except TimeoutError:
                pass

        for v in values:
            self.submit(fn, v)

        def get_generator():
            while self.has_next():
                yield self.get_next()

        return get_generator()

    def map_unordered(
<<<<<<< HEAD
        self, fn: Callable[["ActorHandle", Any], "ObjectRef"], values: List[Any]
=======
        self, fn: Callable[["ray.actor.ActorHandle", V], Any], values: List[V]
>>>>>>> d245b307
    ):
        """Similar to map(), but returning an unordered iterator.

        This returns an unordered iterator that will return results of the map
        as they finish. This can be more efficient that map() if some results
        take longer to compute than others.

        Arguments:
            fn: Function that takes (actor, value) as argument and
                returns an ObjectRef computing the result over the value. The
                actor will be considered busy until the ObjectRef completes.
            values: List of values that fn(actor, value) should be
                applied to.

        Returns:
            Iterator over results from applying fn to the actors and values.

        Examples:
            .. testcode::

                import ray
                from ray.util.actor_pool import ActorPool

                @ray.remote
                class Actor:
                    def double(self, v):
                        return 2 * v

                a1, a2 = Actor.remote(), Actor.remote()
                pool = ActorPool([a1, a2])
                print(list(pool.map_unordered(lambda a, v: a.double.remote(v),
                                              [1, 2, 3, 4])))

            .. testoutput::
                :options: +MOCK

                [6, 8, 4, 2]
        """
        # Ignore/Cancel all the previous submissions
        # by calling `has_next` and `gen_next_unordered` repeteadly.
        while self.has_next():
            try:
                self.get_next_unordered(timeout=0)
            except TimeoutError:
                pass

        for v in values:
            self.submit(fn, v)

        def get_generator():
            while self.has_next():
                yield self.get_next_unordered()

        return get_generator()

    def submit(
        self, fn: Callable[["ActorHandle", Any], "ObjectRef"], value: Any
    ) -> None:
        """Schedule a single task to run in the pool.

        This has the same argument semantics as map(), but takes on a single
        value instead of a list of values. The result can be retrieved using
        get_next() / get_next_unordered().

        Arguments:
            fn: Function that takes (actor, value) as argument and
                returns an ObjectRef computing the result over the value. The
                actor will be considered busy until the ObjectRef completes.
            value: Value to compute a result for.

        Examples:
            .. testcode::

                import ray
                from ray.util.actor_pool import ActorPool

                @ray.remote
                class Actor:
                    def double(self, v):
                        return 2 * v

                a1, a2 = Actor.remote(), Actor.remote()
                pool = ActorPool([a1, a2])
                pool.submit(lambda a, v: a.double.remote(v), 1)
                pool.submit(lambda a, v: a.double.remote(v), 2)
                print(pool.get_next(), pool.get_next())

            .. testoutput::

                2 4
        """
        if self._idle_actors:
            actor = self._idle_actors.pop()
            future = fn(actor, value)
            future_key = tuple(future) if isinstance(future, list) else future
            self._future_to_actor[future_key] = (self._next_task_index, actor)
            self._index_to_future[self._next_task_index] = future
            self._next_task_index += 1
        else:
            self._pending_submits.append((fn, value))

    def has_next(self) -> bool:
        """Returns whether there are any pending results to return.

        Returns:
            True if there are any pending results not yet returned.

        Examples:
            .. testcode::

                import ray
                from ray.util.actor_pool import ActorPool

                @ray.remote
                class Actor:
                    def double(self, v):
                        return 2 * v

                a1, a2 = Actor.remote(), Actor.remote()
                pool = ActorPool([a1, a2])
                pool.submit(lambda a, v: a.double.remote(v), 1)
                print(pool.has_next())
                print(pool.get_next())
                print(pool.has_next())

            .. testoutput::

                True
                2
                False
        """
        return bool(self._future_to_actor)

    def get_next(
        self, timeout: Union[None, int, float] = None, ignore_if_timedout: bool = False
    ) -> Any:
        """Returns the next pending result in order.

        This returns the next result produced by submit(), blocking for up to
        the specified timeout until it is available.

        Returns:
            The next result.

        Raises:
            TimeoutError if the timeout is reached.

        Examples:
            .. testcode::

                import ray
                from ray.util.actor_pool import ActorPool

                @ray.remote
                class Actor:
                    def double(self, v):
                        return 2 * v

                a1, a2 = Actor.remote(), Actor.remote()
                pool = ActorPool([a1, a2])
                pool.submit(lambda a, v: a.double.remote(v), 1)
                print(pool.get_next())

            .. testoutput::

                2
        """
        if not self.has_next():
            raise StopIteration("No more results to get")
        if self._next_return_index >= self._next_task_index:
            raise ValueError(
                "It is not allowed to call get_next() after get_next_unordered()."
            )
        future = self._index_to_future[self._next_return_index]
        timeout_msg = "Timed out waiting for result"
        raise_timeout_after_ignore = False
        if timeout is not None:
            res, _ = ray.wait([future], timeout=timeout)
            if not res:
                if not ignore_if_timedout:
                    raise TimeoutError(timeout_msg)
                else:
                    raise_timeout_after_ignore = True
        del self._index_to_future[self._next_return_index]
        self._next_return_index += 1

        future_key = tuple(future) if isinstance(future, list) else future
        i, a = self._future_to_actor.pop(future_key)

        self._return_actor(a)
        if raise_timeout_after_ignore:
            raise TimeoutError(
                timeout_msg + ". The task {} has been ignored.".format(future)
            )
        return ray.get(future)

    def get_next_unordered(self, timeout=None, ignore_if_timedout=False):
        """Returns any of the next pending results.

        This returns some result produced by submit(), blocking for up to
        the specified timeout until it is available. Unlike get_next(), the
        results are not always returned in same order as submitted, which can
        improve performance.

        Returns:
            The next result.

        Raises:
            TimeoutError if the timeout is reached.

        Examples:
            .. testcode::

                import ray
                from ray.util.actor_pool import ActorPool

                @ray.remote
                class Actor:
                    def double(self, v):
                        return 2 * v

                a1, a2 = Actor.remote(), Actor.remote()
                pool = ActorPool([a1, a2])
                pool.submit(lambda a, v: a.double.remote(v), 1)
                pool.submit(lambda a, v: a.double.remote(v), 2)
                print(pool.get_next_unordered())
                print(pool.get_next_unordered())

            .. testoutput::
                :options: +MOCK

                4
                2
        """
        if not self.has_next():
            raise StopIteration("No more results to get")
        # TODO(ekl) bulk wait for performance
        res, _ = ray.wait(list(self._future_to_actor), num_returns=1, timeout=timeout)
        timeout_msg = "Timed out waiting for result"
        raise_timeout_after_ignore = False
        if res:
            [future] = res
        else:
            if not ignore_if_timedout:
                raise TimeoutError(timeout_msg)
            else:
                raise_timeout_after_ignore = True
        i, a = self._future_to_actor.pop(future)
        self._return_actor(a)
        del self._index_to_future[i]
        self._next_return_index = max(self._next_return_index, i + 1)
        if raise_timeout_after_ignore:
            raise TimeoutError(
                timeout_msg + ". The task {} has been ignored.".format(future)
            )
        return ray.get(future)

    def _return_actor(self, actor):
        self._idle_actors.append(actor)
        if self._pending_submits:
            self.submit(*self._pending_submits.pop(0))

    def has_free(self):
        """Returns whether there are any idle actors available.

        Returns:
            True if there are any idle actors and no pending submits.

        Examples:
            .. testcode::

                import ray
                from ray.util.actor_pool import ActorPool

                @ray.remote
                class Actor:
                    def double(self, v):
                        return 2 * v

                a1 = Actor.remote()
                pool = ActorPool([a1])
                pool.submit(lambda a, v: a.double.remote(v), 1)
                print(pool.has_free())
                print(pool.get_next())
                print(pool.has_free())

            .. testoutput::

                False
                2
                True
        """
        return len(self._idle_actors) > 0 and len(self._pending_submits) == 0

    def pop_idle(self):
        """Removes an idle actor from the pool.

        Returns:
            An idle actor if one is available.
            None if no actor was free to be removed.

        Examples:
            .. testcode::

                import ray
                from ray.util.actor_pool import ActorPool

                @ray.remote
                class Actor:
                    def double(self, v):
                        return 2 * v

                a1 = Actor.remote()
                pool = ActorPool([a1])
                pool.submit(lambda a, v: a.double.remote(v), 1)
                assert pool.pop_idle() is None
                assert pool.get_next() == 2
                assert pool.pop_idle() == a1

        """
        if self.has_free():
            return self._idle_actors.pop()
        return None

    def push(self, actor):
        """Pushes a new actor into the current list of idle actors.

        Examples:
            .. testcode::

                import ray
                from ray.util.actor_pool import ActorPool

                @ray.remote
                class Actor:
                    def double(self, v):
                        return 2 * v

                a1, a2 = Actor.remote(), Actor.remote()
                pool = ActorPool([a1])
                pool.push(a2)
        """
        busy_actors = []
        if self._future_to_actor.values():
            _, busy_actors = zip(*self._future_to_actor.values())
        if actor in self._idle_actors or actor in busy_actors:
            raise ValueError("Actor already belongs to current ActorPool")
        else:
            self._return_actor(actor)<|MERGE_RESOLUTION|>--- conflicted
+++ resolved
@@ -1,21 +1,12 @@
-<<<<<<< HEAD
-from typing import List, Callable, Any, Union, TYPE_CHECKING
-=======
 from typing import TYPE_CHECKING, Any, Callable, List, TypeVar
->>>>>>> d245b307
 
 import ray
 from ray.util.annotations import DeveloperAPI
 
 if TYPE_CHECKING:
-<<<<<<< HEAD
-    from ray.actor import ActorHandle
-    from ray.types import ObjectRef
-=======
     import ray.actor
 
 V = TypeVar("V")
->>>>>>> d245b307
 
 
 @DeveloperAPI
@@ -69,11 +60,7 @@
         # next work depending when actors free
         self._pending_submits = []
 
-<<<<<<< HEAD
-    def map(self, fn: Callable[["ActorHandle", Any], "ObjectRef"], values: List[Any]):
-=======
     def map(self, fn: Callable[["ray.actor.ActorHandle", V], Any], values: List[V]):
->>>>>>> d245b307
         """Apply the given function in parallel over the actors and values.
 
         This returns an ordered iterator that will return results of the map
@@ -128,11 +115,7 @@
         return get_generator()
 
     def map_unordered(
-<<<<<<< HEAD
-        self, fn: Callable[["ActorHandle", Any], "ObjectRef"], values: List[Any]
-=======
         self, fn: Callable[["ray.actor.ActorHandle", V], Any], values: List[V]
->>>>>>> d245b307
     ):
         """Similar to map(), but returning an unordered iterator.
 
